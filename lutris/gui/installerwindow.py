"""Window used for game installers"""
# Standard Library
import os
import time
import webbrowser
from gettext import gettext as _

# Third Party Libraries
from gi.repository import Gtk

# Lutris Modules
from lutris import api, pga, settings
from lutris.game import Game
from lutris.gui.config.add_game import AddGameDialog
from lutris.gui.dialogs import (
    NoInstallerDialog, DirectoryDialog, InstallerSourceDialog, QuestionDialog
)
from lutris.gui.widgets.common import FileChooserEntry, InstallerLabel
from lutris.gui.widgets.installer import InstallerPicker, InstallerFilesBox
from lutris.gui.widgets.log_text_view import LogTextView
from lutris.gui.widgets.window import BaseApplicationWindow
from lutris.installer import interpreter
from lutris.installer.errors import MissingGameDependency, ScriptingError
from lutris.util import jobs, system, xdgshortcuts
from lutris.util.log import logger
from lutris.util.strings import add_url_tags, gtk_safe


class InstallerWindow(BaseApplicationWindow):  # pylint: disable=too-many-public-methods

    """GUI for the install process."""

    def __init__(
        self,
        game_slug=None,
        installer_file=None,
        revision=None,
        parent=None,
        application=None,
    ):
        super().__init__(application=application)

        self.install_in_progress = False
        self.interpreter = None
        self.parent = parent
        self.game_slug = game_slug
        self.revision = revision
        self.desktop_shortcut_box = None
        self.menu_shortcut_box = None

        self.log_buffer = None
        self.log_textview = None

        self.title_label = InstallerLabel()
        self.vbox.add(self.title_label)

        self.status_label = InstallerLabel()
        self.status_label.set_max_width_chars(80)
        self.status_label.set_property("wrap", True)
        self.status_label.set_selectable(True)
        self.vbox.add(self.status_label)

        self.widget_box = Gtk.Box(orientation=Gtk.Orientation.VERTICAL)
        self.vbox.pack_start(self.widget_box, True, True, 0)

        self.vbox.add(Gtk.HSeparator())

        self.action_buttons = Gtk.Box(spacing=6)
        action_buttons_alignment = Gtk.Alignment.new(1, 0, 0, 0)
        action_buttons_alignment.add(self.action_buttons)
        self.vbox.pack_start(action_buttons_alignment, False, True, 0)

        self.manual_button = self.add_button(_("Configure m_anually"), self.on_manual_clicked)
        self.cancel_button = self.add_button(
            _("C_ancel"), self.cancel_installation, tooltip=_("Abort and revert the installation")
        )
        self.eject_button = self.add_button(_("_Eject"), self.on_eject_clicked)
        self.source_button = self.add_button(_("_View source"), self.on_source_clicked)
        self.install_button = self.add_button(_("_Install"), self.on_install_clicked)
        self.continue_button = self.add_button(_("_Continue"))
        self.play_button = self.add_button(_("_Launch"), self.launch_game)
        self.close_button = self.add_button(_("_Close"), self.on_destroy)

        self.continue_handler = None

        # check if installer is local or online
        if system.path_exists(installer_file):
            self.on_scripts_obtained(interpreter.read_script(installer_file))
        else:
            self.title_label.set_markup(_("Waiting for response from %s") % (settings.SITE_URL))
            self.add_spinner()
            self.widget_box.show()
            self.title_label.show()
            jobs.AsyncCall(
                interpreter.fetch_script,
                self.on_scripts_obtained,
                self.game_slug,
                self.revision,
            )
        self.present()

    def add_button(self, label, handler=None, tooltip=None):
        """Add a button to the action buttons box"""
        button = Gtk.Button.new_with_mnemonic(label)
        if tooltip:
            button.set_tooltip_text(tooltip)
        if handler:
            button.connect("clicked", handler)

        self.action_buttons.add(button)
        return button

    def on_scripts_obtained(self, scripts, _error=None):
        """Continue the install process when the scripts are available"""
        if not scripts:
            self.destroy()
            self.run_no_installer_dialog()
            return

        if not isinstance(scripts, list):
            scripts = [scripts]
        self.clean_widgets()
        self.scripts = scripts
        self.show_all()
        self.close_button.hide()
        self.play_button.hide()
        self.install_button.hide()
        self.source_button.hide()
        self.eject_button.hide()
        self.continue_button.hide()
        self.install_in_progress = True

        self.choose_installer()

    def run_no_installer_dialog(self):
        """Open dialog for 'no script available' situation."""
        dlg = NoInstallerDialog(self)
        if dlg.result == dlg.MANUAL_CONF:
            self.manually_configure_game()
        elif dlg.result == dlg.NEW_INSTALLER:
            webbrowser.open(settings.GAME_URL % self.game_slug)

    def manually_configure_game(self):
        game_data = pga.get_game_by_field(self.game_slug, "slug")

        if game_data and "slug" in game_data:
            # Game data already exist locally.
            game = Game(game_data["id"])
        else:
            # Try to load game data from remote.
            games = api.get_api_games([self.game_slug])

            if games and len(games) >= 1:
                remote_game = games[0]
                game_data = {
                    "name": remote_game["name"],
                    "slug": remote_game["slug"],
                    "year": remote_game["year"],
                    "updated": remote_game["updated"],
                    "steamid": remote_game["steamid"],
                }
                game = Game(pga.add_game(**game_data))
            else:
                game = None
        AddGameDialog(self.parent, game=game)

    def on_manual_clicked(self, widget):
        self.destroy()
        self.manually_configure_game()

    def validate_scripts(self):
        """Auto-fixes some script aspects and checks for mandatory fields"""
        for script in self.scripts:
            for item in ["description", "notes"]:
                script[item] = script.get(item) or ""
            for item in ["name", "runner", "version"]:
                if item not in script:
                    logger.error("Invalid script: %s", script)
                    raise ScriptingError('Missing field "%s" in install script' % item)

    def choose_installer(self):
        """Stage where we choose an install script."""
        self.validate_scripts()
        base_script = self.scripts[0]
<<<<<<< HEAD
        self.title_label.set_markup("<b>Install %s</b>" % gtk_safe(base_script["name"]))
=======
        self.title_label.set_markup(_("<b>Install %s</b>") % escape_gtk_label(base_script["name"]))
>>>>>>> 50336d1c
        installer_picker = InstallerPicker(self.scripts)
        installer_picker.connect("installer-selected", self.on_installer_selected)
        scrolledwindow = Gtk.ScrolledWindow(
            hexpand=True,
            vexpand=True,
            child=installer_picker,
            visible=True
        )
        scrolledwindow.set_shadow_type(Gtk.ShadowType.ETCHED_IN)
        self.widget_box.pack_end(scrolledwindow, True, True, 10)

    def get_script_from_slug(self, script_slug):
        """Return a installer script from its slug, raise an error if one isn't found"""
        install_script = None
        for script in self.scripts:
            if script["slug"] == script_slug:
                install_script = script
        if not install_script:
            raise ValueError("Could not find script %s" % script_slug)
        return install_script

    def on_installer_selected(self, _widget, installer_slug):
        """Sets the script interpreter to the correct script then proceed to
        install folder selection.

        If the installed game depends on another one and it's not installed,
        prompt the user to install it and quit this installer.
        """
        self.clean_widgets()
        try:
            self.interpreter = interpreter.ScriptInterpreter(
                self.get_script_from_slug(installer_slug),
                self
            )
        except MissingGameDependency as ex:
            dlg = QuestionDialog(
                {
                    "question": _("This game requires %s. Do you want to install it?") % ex.slug,
                    "title": _("Missing dependency"),
                }
            )
            if dlg.result == Gtk.ResponseType.YES:
                InstallerWindow(
                    game_slug=ex.slug,
                    parent=self.parent,
                    application=self.application,
                )
            self.destroy()
            return
<<<<<<< HEAD
        self.title_label.set_markup(
            u"<b>Installing {}</b>".format(
                gtk_safe(self.interpreter.installer.game_name)
            )
        )
=======

        self.title_label.set_markup(_(u"<b>Installing {}</b>").format(escape_gtk_label(self.interpreter.game_name)))
>>>>>>> 50336d1c
        self.select_install_folder()

    def select_install_folder(self):
        """Stage where we select the install directory."""
<<<<<<< HEAD
        if self.interpreter.installer.creates_game_folder:
            self.set_message("Select installation directory")
=======
        if self.interpreter.creates_game_folder:
            self.set_message(_("Select installation directory"))
>>>>>>> 50336d1c
            default_path = self.interpreter.get_default_target()
            self.set_install_destination(default_path)
        else:
            self.set_message(_("Click install to continue"))
        if self.continue_handler:
            self.continue_button.disconnect(self.continue_handler)
        self.continue_button.hide()
        self.source_button.show()
        self.install_button.grab_focus()
        self.install_button.show()
        self.manual_button.hide()

    def on_target_changed(self, text_entry, _data=None):
        """Set the installation target for the game."""
        self.interpreter.target_path = os.path.expanduser(text_entry.get_text())

    def on_install_clicked(self, button):
        """Let the interpreter take charge of the next stages."""
        button.hide()
        self.source_button.hide()
        self.interpreter.connect("runners-installed", self.on_runners_ready)
        self.interpreter.launch_install()

    def set_install_destination(self, default_path=None):
        """Display the destination chooser."""
        self.install_button.set_visible(False)
        self.continue_button.show()
        self.continue_button.set_sensitive(False)
<<<<<<< HEAD
        location_entry = FileChooserEntry(
            "Select folder",
            Gtk.FileChooserAction.SELECT_FOLDER,
            path=default_path,
            warn_if_non_empty=True,
            warn_if_ntfs=True
=======

        if action == "file":
            title = _("Select file")
            action = Gtk.FileChooserAction.OPEN
            enable_warnings = False
        elif action == "folder":
            title = _("Select folder")
            action = Gtk.FileChooserAction.SELECT_FOLDER
            enable_warnings = True
        else:
            raise ValueError("Invalid action %s" % action)

        if self.location_entry:
            self.location_entry.destroy()
        self.location_entry = FileChooserEntry(
            title, action, path=default_path, warn_if_non_empty=enable_warnings, warn_if_ntfs=enable_warnings
>>>>>>> 50336d1c
        )
        location_entry.entry.connect("changed", self.on_target_changed)
        self.widget_box.pack_start(location_entry, False, False, 0)

    def ask_for_disc(self, message, callback, requires):
        """Ask the user to do insert a CD-ROM."""
        time.sleep(0.3)
        self.clean_widgets()
        label = InstallerLabel(message)
        label.show()
        self.widget_box.add(label)

        buttons_box = Gtk.Box()
        buttons_box.show()
        buttons_box.set_margin_top(40)
        buttons_box.set_margin_bottom(40)
        self.widget_box.add(buttons_box)

        autodetect_button = Gtk.Button(label=_("Autodetect"))
        autodetect_button.connect("clicked", callback, requires)
        autodetect_button.grab_focus()
        autodetect_button.show()
        buttons_box.pack_start(autodetect_button, True, True, 40)

        browse_button = Gtk.Button(label=_("Browse…"))
        callback_data = {"callback": callback, "requires": requires}
        browse_button.connect("clicked", self.on_browse_clicked, callback_data)
        browse_button.show()
        buttons_box.pack_start(browse_button, True, True, 40)

    def on_browse_clicked(self, widget, callback_data):
        dialog = DirectoryDialog(_("Select the folder where the disc is mounted"), parent=self)
        folder = dialog.folder
        callback = callback_data["callback"]
        requires = callback_data["requires"]
        callback(widget, requires, folder)

    def on_eject_clicked(self, _widget, data=None):
        self.interpreter.eject_wine_disc()

    def input_menu(self, alias, options, preselect, has_entry, callback):
        """Display an input request as a dropdown menu with options."""
        time.sleep(0.3)
        self.clean_widgets()

        model = Gtk.ListStore(str, str)
        for option in options:
            key, label = option.popitem()
            model.append([key, label])
        combobox = Gtk.ComboBox.new_with_model(model)
        renderer_text = Gtk.CellRendererText()
        combobox.pack_start(renderer_text, True)
        combobox.add_attribute(renderer_text, "text", 1)
        combobox.set_id_column(0)
        combobox.set_active_id(preselect)
        combobox.set_halign(Gtk.Align.CENTER)
        self.widget_box.pack_start(combobox, True, False, 100)

        combobox.connect("changed", self.on_input_menu_changed)
        combobox.show()
        self.continue_handler = self.continue_button.connect("clicked", callback, alias, combobox)
        self.continue_button.grab_focus()
        self.continue_button.show()

        self.on_input_menu_changed(combobox)

    def on_input_menu_changed(self, widget):
        """Enable continue button if a non-empty choice is selected"""
        self.continue_button.set_sensitive(bool(widget.get_active_id()))

    def on_runners_ready(self, _widget):
        """The runners are ready, proceed with file selection"""
        self.clean_widgets()
        self.interpreter.installer.prepare_game_files()
        self.set_status("Please review the files needed for the installation then click 'Continue'")
        installer_files_box = InstallerFilesBox(self.interpreter.installer.files, self)
        installer_files_box.connect("files-available", self.on_files_available)
        installer_files_box.connect("files-ready", self.on_files_ready)
        scrolledwindow = Gtk.ScrolledWindow(
            hexpand=True,
            vexpand=True,
            child=installer_files_box,
            visible=True
        )
        scrolledwindow.set_shadow_type(Gtk.ShadowType.ETCHED_IN)
        self.widget_box.pack_end(scrolledwindow, True, True, 10)

        self.continue_button.show()
        self.continue_button.set_sensitive(installer_files_box.is_ready)
        self.continue_handler = self.continue_button.connect(
            "clicked", self.on_files_confirmed, installer_files_box
        )

    def on_files_ready(self, _widget, is_ready):
        """Toggle state of continue button based on ready state"""
        logger.debug("Files are ready: %s", is_ready)
        self.continue_button.set_sensitive(is_ready)

    def on_files_confirmed(self, _button, file_box):
        """Call this when the user confirms the install files
        This will start the downloads.
        """
        self.continue_button.set_sensitive(False)
        self.continue_button.disconnect(self.continue_handler)
        file_box.start_all()

    def on_files_available(self, widget):
        """All files are available, continue the install"""
        logger.info("All files are available, continuing install")
        self.continue_button.hide()
        self.interpreter.game_files = widget.get_game_files()
        self.clean_widgets()
        self.interpreter.launch_installer_commands()

    def on_install_finished(self):
        self.clean_widgets()
        self.install_in_progress = False

<<<<<<< HEAD
        self.desktop_shortcut_box = Gtk.CheckButton("Create desktop shortcut", visible=True)
        self.menu_shortcut_box = Gtk.CheckButton("Create application menu shortcut", visible=True)
=======
        self.desktop_shortcut_box = Gtk.CheckButton(_("Create desktop shortcut"))
        self.menu_shortcut_box = Gtk.CheckButton(_("Create application menu shortcut"))
>>>>>>> 50336d1c
        self.widget_box.pack_start(self.desktop_shortcut_box, False, False, 5)
        self.widget_box.pack_start(self.menu_shortcut_box, False, False, 5)
        self.widget_box.show()

        if settings.read_setting("create_desktop_shortcut") == "True":
            self.desktop_shortcut_box.set_active(True)
        if settings.read_setting("create_menu_shortcut") == "True":
            self.menu_shortcut_box.set_active(True)

        self.connect("delete-event", self.create_shortcuts)

        self.eject_button.hide()
        self.cancel_button.hide()
        self.continue_button.hide()
        self.install_button.hide()
        self.play_button.show()
        self.close_button.grab_focus()
        self.close_button.show()
        if not self.is_active():
            self.set_urgency_hint(True)  # Blink in taskbar
            self.connect("focus-in-event", self.on_window_focus)

    def on_window_focus(self, _widget, *_args):
        """Remove urgency hint (flashing indicator) when window receives focus"""
        self.set_urgency_hint(False)

    def on_install_error(self, message):
        self.set_status(message)
        self.clean_widgets()
        self.cancel_button.grab_focus()

    def launch_game(self, widget, _data=None):
        """Launch a game after it's been installed."""
        widget.set_sensitive(False)
        self.on_destroy(widget)
        self.application.launch(Game(self.interpreter.installer.game_id))

    def on_destroy(self, _widget, _data=None):
        """destroy event handler"""
        if self.install_in_progress:
            abort_close = self.cancel_installation()
            if abort_close:
                return True
        else:
            if self.interpreter:
                self.interpreter.cleanup()
            self.destroy()

    def create_shortcuts(self, *args):
        """Create desktop and global menu shortcuts."""
        game_slug = self.interpreter.installer.game_slug
        game_id = self.interpreter.installer.game_id
        game_name = self.interpreter.installer.game_name
        create_desktop_shortcut = self.desktop_shortcut_box.get_active()
        create_menu_shortcut = self.menu_shortcut_box.get_active()

        if create_desktop_shortcut:
            xdgshortcuts.create_launcher(game_slug, game_id, game_name, desktop=True)
        if create_menu_shortcut:
            xdgshortcuts.create_launcher(game_slug, game_id, game_name, menu=True)

        settings.write_setting("create_desktop_shortcut", create_desktop_shortcut)
        settings.write_setting("create_menu_shortcut", create_menu_shortcut)

    def cancel_installation(self, _widget=None):
        """Ask a confirmation before cancelling the install"""
        remove_checkbox = Gtk.CheckButton.new_with_label(_("Remove game files"))
        if self.interpreter:
            remove_checkbox.set_active(self.interpreter.game_dir_created)
            remove_checkbox.show()
        confirm_cancel_dialog = QuestionDialog(
            {
                "question": _("Are you sure you want to cancel the installation?"),
                "title": _("Cancel installation?"),
                "widgets": [remove_checkbox]
            }
        )
        if confirm_cancel_dialog.result != Gtk.ResponseType.YES:
            logger.debug("User cancelled installation")
            return True
        if self.interpreter:
            self.interpreter.revert()
            self.interpreter.cleanup()
        self.destroy()

    def on_source_clicked(self, _button):
        InstallerSourceDialog(
            self.interpreter.installer.script_pretty,
            self.interpreter.installer.game_name,
            self
        )

    def clean_widgets(self):
        """Cleanup before displaying the next stage."""
        for child_widget in self.widget_box.get_children():
            child_widget.destroy()

    def set_status(self, text):
        """Display a short status text."""
        self.status_label.set_text(text)

    def set_message(self, message):
        """Display a message."""
        label = InstallerLabel()
        label.set_markup("<b>%s</b>" % add_url_tags(message))
        label.show()
        self.widget_box.pack_start(label, False, False, 18)

    def add_spinner(self):
        """Display a wait icon."""
        self.clean_widgets()
        spinner = Gtk.Spinner()
        self.widget_box.pack_start(spinner, False, False, 18)
        spinner.show()
        spinner.start()

    def attach_logger(self, command):
        """Creates a TextBuffer and attach it to a command"""
        self.log_buffer = Gtk.TextBuffer()
        command.set_log_buffer(self.log_buffer)
        self.log_textview = LogTextView(self.log_buffer)
        scrolledwindow = Gtk.ScrolledWindow(hexpand=True, vexpand=True, child=self.log_textview)
        scrolledwindow.set_shadow_type(Gtk.ShadowType.ETCHED_IN)
        self.widget_box.pack_end(scrolledwindow, True, True, 10)
        scrolledwindow.show()
        self.log_textview.show()<|MERGE_RESOLUTION|>--- conflicted
+++ resolved
@@ -182,11 +182,7 @@
         """Stage where we choose an install script."""
         self.validate_scripts()
         base_script = self.scripts[0]
-<<<<<<< HEAD
-        self.title_label.set_markup("<b>Install %s</b>" % gtk_safe(base_script["name"]))
-=======
         self.title_label.set_markup(_("<b>Install %s</b>") % escape_gtk_label(base_script["name"]))
->>>>>>> 50336d1c
         installer_picker = InstallerPicker(self.scripts)
         installer_picker.connect("installer-selected", self.on_installer_selected)
         scrolledwindow = Gtk.ScrolledWindow(
@@ -236,27 +232,13 @@
                 )
             self.destroy()
             return
-<<<<<<< HEAD
-        self.title_label.set_markup(
-            u"<b>Installing {}</b>".format(
-                gtk_safe(self.interpreter.installer.game_name)
-            )
-        )
-=======
-
         self.title_label.set_markup(_(u"<b>Installing {}</b>").format(escape_gtk_label(self.interpreter.game_name)))
->>>>>>> 50336d1c
         self.select_install_folder()
 
     def select_install_folder(self):
         """Stage where we select the install directory."""
-<<<<<<< HEAD
         if self.interpreter.installer.creates_game_folder:
-            self.set_message("Select installation directory")
-=======
-        if self.interpreter.creates_game_folder:
             self.set_message(_("Select installation directory"))
->>>>>>> 50336d1c
             default_path = self.interpreter.get_default_target()
             self.set_install_destination(default_path)
         else:
@@ -285,31 +267,12 @@
         self.install_button.set_visible(False)
         self.continue_button.show()
         self.continue_button.set_sensitive(False)
-<<<<<<< HEAD
         location_entry = FileChooserEntry(
             "Select folder",
             Gtk.FileChooserAction.SELECT_FOLDER,
             path=default_path,
             warn_if_non_empty=True,
             warn_if_ntfs=True
-=======
-
-        if action == "file":
-            title = _("Select file")
-            action = Gtk.FileChooserAction.OPEN
-            enable_warnings = False
-        elif action == "folder":
-            title = _("Select folder")
-            action = Gtk.FileChooserAction.SELECT_FOLDER
-            enable_warnings = True
-        else:
-            raise ValueError("Invalid action %s" % action)
-
-        if self.location_entry:
-            self.location_entry.destroy()
-        self.location_entry = FileChooserEntry(
-            title, action, path=default_path, warn_if_non_empty=enable_warnings, warn_if_ntfs=enable_warnings
->>>>>>> 50336d1c
         )
         location_entry.entry.connect("changed", self.on_target_changed)
         self.widget_box.pack_start(location_entry, False, False, 0)
@@ -428,13 +391,8 @@
         self.clean_widgets()
         self.install_in_progress = False
 
-<<<<<<< HEAD
-        self.desktop_shortcut_box = Gtk.CheckButton("Create desktop shortcut", visible=True)
-        self.menu_shortcut_box = Gtk.CheckButton("Create application menu shortcut", visible=True)
-=======
-        self.desktop_shortcut_box = Gtk.CheckButton(_("Create desktop shortcut"))
-        self.menu_shortcut_box = Gtk.CheckButton(_("Create application menu shortcut"))
->>>>>>> 50336d1c
+        self.desktop_shortcut_box = Gtk.CheckButton(_("Create desktop shortcut"), visible=True)
+        self.menu_shortcut_box = Gtk.CheckButton(_("Create application menu shortcut"), visible=True)
         self.widget_box.pack_start(self.desktop_shortcut_box, False, False, 5)
         self.widget_box.pack_start(self.menu_shortcut_box, False, False, 5)
         self.widget_box.show()
