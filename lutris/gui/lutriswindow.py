"""Main window for the Lutris interface."""
# pylint: disable=no-member
import os
import math
import time
from collections import namedtuple
from itertools import chain

from gi.repository import Gtk, GLib, Gio

from lutris import api, pga, settings
from lutris.game import Game
from lutris.sync import sync_from_remote
from lutris.runtime import RuntimeUpdater

from lutris.util import resources
from lutris.util.log import logger
from lutris.util.jobs import AsyncCall
from lutris.util.system import open_uri, path_exists

from lutris.util import http
from lutris.util import datapath
from lutris.util.steam import SteamWatcher
from lutris.util.dxvk import init_dxvk_versions

from lutris.thread import LutrisThread

from lutris.services import get_services_synced_at_startup, steam, xdg

from lutris.gui import dialogs
from lutris.gui.sidebar import SidebarTreeView
from lutris.gui.logwindow import LogWindow
from lutris.gui.sync import SyncServiceDialog
from lutris.gui.gi_composites import GtkTemplate
from lutris.gui.runnersdialog import RunnersDialog
from lutris.gui.installerwindow import InstallerWindow
from lutris.gui.uninstallgamedialog import UninstallGameDialog
from lutris.gui.config_dialogs import (
    AddGameDialog, EditGameConfigDialog, SystemConfigDialog
)
from lutris.gui.gameviews import (
    GameListView, GameGridView, ContextualMenu, GameStore
)


@GtkTemplate(ui=os.path.join(datapath.get(), 'ui', 'lutris-window.ui'))
class LutrisWindow(Gtk.ApplicationWindow):
    """Handler class for main window signals."""

    __gtype_name__ = 'LutrisWindow'

    main_box = GtkTemplate.Child()
    splash_box = GtkTemplate.Child()
    connect_link = GtkTemplate.Child()
    games_scrollwindow = GtkTemplate.Child()
    sidebar_paned = GtkTemplate.Child()
    sidebar_viewport = GtkTemplate.Child()
    statusbar = GtkTemplate.Child()
    connection_label = GtkTemplate.Child()
    status_box = GtkTemplate.Child()

    def __init__(self, application, **kwargs):
        self.application = application
        self.runtime_updater = RuntimeUpdater()
        self.running_game = None
        self.threads_stoppers = []

        # Emulate double click to workaround GTK bug #484640
        # https://bugzilla.gnome.org/show_bug.cgi?id=484640
        self.game_selection_time = 0
        self.game_launch_time = 0
        self.last_selected_game = None
        self.selected_runner = None
        self.selected_platform = None
        self.icon_type = None

        # Load settings
        width = int(settings.read_setting('width') or 800)
        height = int(settings.read_setting('height') or 600)
        self.window_size = (width, height)
        self.maximized = settings.read_setting('maximized') == 'True'

        view_type = self.get_view_type()
        self.load_icon_type_from_settings(view_type)
        self.filter_installed = settings.read_setting('filter_installed') == 'true'
        self.show_installed_first = \
            settings.read_setting('show_installed_first') == 'true'
        self.sidebar_visible = \
            settings.read_setting('sidebar_visible') in ['true', None]
        self.use_dark_theme = settings.read_setting('dark_theme', default='false').lower() == 'true'
        self.show_tray_icon = settings.read_setting('show_tray_icon', default='false').lower() == 'true'

        # Sync local lutris library with current Steam games and desktop games
        for service in get_services_synced_at_startup():
            service.sync_with_lutris()

        # Window initialization
        self.game_list = pga.get_games(show_installed_first=self.show_installed_first)
        self.game_store = GameStore(
            [],
            self.icon_type,
            self.filter_installed,
            self.show_installed_first
        )
        self.view = self.get_view(view_type)
        super().__init__(default_width=width,
                         default_height=height,
                         icon_name='lutris',
                         application=application,
                         **kwargs)
        if self.maximized:
            self.maximize()
        self.init_template()
        self._init_actions()

        # Set theme to dark if set in the settings
        self.set_dark_theme(self.use_dark_theme)

        # Load view
        self.games_scrollwindow.add(self.view)
        self.connect_signals()
        self.view.show()

        # Contextual menu
        main_entries = [
            ('play', "Play", self.on_game_run),
            ('install', "Install", self.on_install_clicked),
            ('add', "Add manually", self.on_add_manually),
            ('configure', "Configure", self.on_edit_game_configuration),
            ('execute-script', "Execute script", self.on_execute_script_clicked),
            ('browse', "Browse files", self.on_browse_files),
            ('desktop-shortcut', "Create desktop shortcut",
             self.create_desktop_shortcut),
            ('rm-desktop-shortcut', "Delete desktop shortcut",
             self.remove_desktop_shortcut),
            ('menu-shortcut', "Create application menu shortcut",
             self.create_menu_shortcut),
            ('rm-menu-shortcut', "Delete application menu shortcut",
             self.remove_menu_shortcut),
            ('install_more', "Install (add) another version", self.on_install_clicked),
            ('remove', "Remove", self.on_remove_game),
            ('view', "View on Lutris.net", self.on_view_game),
        ]
        self.menu = ContextualMenu(main_entries)
        self.view.contextual_menu = self.menu

        # Sidebar
        self.sidebar_treeview = SidebarTreeView()
        self.sidebar_treeview.connect('cursor-changed', self.on_sidebar_changed)
        self.sidebar_viewport.add(self.sidebar_treeview)
        self.sidebar_treeview.show()

        self.game_store.fill_store(self.game_list)
        self.switch_splash_screen()

        self.show_sidebar()
        self.update_runtime()

        # Connect account and/or sync
        credentials = api.read_api_key()
        if credentials:
            self.on_connect_success(None, credentials)
        else:
            self.toggle_connection(False)
            self.sync_library()

        # Timers
        self.timer_ids = [GLib.timeout_add(300, self.refresh_status)]
        steamapps_paths = steam.get_steamapps_paths(flat=True)
        self.steam_watcher = SteamWatcher(steamapps_paths, self.on_steam_game_changed)

        self.gui_needs_update = True
<<<<<<< HEAD
=======
        self.config_menu_first_access = True
>>>>>>> 886e128a
 
    def _init_actions(self):
        Action = namedtuple('Action', ('callback', 'type', 'enabled', 'default', 'accel'))
        Action.__new__.__defaults__ = (None, None, True, None, None)

        actions = {
            'browse-games': Action(
                lambda *x: open_uri('https://lutris.net/games/')
            ),
            'register-account': Action(
                lambda *x: open_uri('https://lutris.net/user/register/')
            ),

            'disconnect': Action(self.on_disconnect),
            'connect': Action(self.on_connect),
            'synchronize': Action(lambda *x: self.sync_library()),
            'sync-local': Action(lambda *x: self.open_sync_dialog()),

            'add-game': Action(self.on_add_game_button_clicked),
            'view-game-log': Action(self.on_view_game_log_activate),

            'stop-game': Action(self.on_game_stop, enabled=False),
            'start-game': Action(self.on_game_run, enabled=False),
            'remove-game': Action(self.on_remove_game, enabled=False),

            'preferences': Action(self.on_preferences_activate),
            'manage-runners': Action(lambda *x: RunnersDialog()),
            'about': Action(self.on_about_clicked),

            'show-installed-only': Action(self.on_show_installed_state_change, type='b',
                                          default=self.filter_installed,
                                          accel='<Primary>h'),
            'show-installed-first': Action(self.on_show_installed_first_state_change, type='b',
                                           default=self.show_installed_first),
            'view-type': Action(self.on_viewtype_state_change, type='s',
                                default=self.current_view_type),
            'icon-type': Action(self.on_icontype_state_change, type='s',
                                default=self.icon_type),
            'use-dark-theme': Action(self.on_dark_theme_state_change, type='b',
                                     default=self.use_dark_theme),
            'show-tray-icon': Action(self.on_tray_icon_toggle, type='b',
                                     default=self.show_tray_icon),
            'show-side-bar': Action(self.on_sidebar_state_change, type='b',
                                    default=self.sidebar_visible, accel='F9'),
        }

        self.actions = {}
        app = self.props.application
        for name, value in actions.items():
            if not value.type:
                action = Gio.SimpleAction.new(name)
                action.connect('activate', value.callback)
            else:
                default_value = None
                param_type = None
                if value.default is not None:
                    default_value = GLib.Variant(value.type, value.default)
                if value.type != 'b':
                    param_type = default_value.get_type()
                action = Gio.SimpleAction.new_stateful(name, param_type, default_value)
                action.connect('change-state', value.callback)
            self.actions[name] = action
            if value.enabled is False:
                action.props.enabled = False
            self.add_action(action)
            if value.accel:
                app.add_accelerator(value.accel, 'win.' + name)

    @property
    def current_view_type(self):
        """Returns which kind of view is currently presented (grid or list)"""
        return 'grid' if isinstance(self.view, GameGridView) else 'list'

    def on_steam_game_changed(self, operation, path):
        """Action taken when a Steam AppManifest file is updated"""
        appmanifest = steam.AppManifest(path)
        if self.running_game and 'steam' in self.running_game.runner_name:
            self.running_game.notify_steam_game_changed(appmanifest)

        runner_name = appmanifest.get_runner_name()
        games = pga.get_games_where(steamid=appmanifest.steamid)
        if operation == Gio.FileMonitorEvent.DELETED:
            for game in games:
                if game['runner'] == runner_name:
                    steam.mark_as_uninstalled(game)
                    self.view.set_uninstalled(Game(game['id']))
                    break
        elif operation in (Gio.FileMonitorEvent.CHANGED, Gio.FileMonitorEvent.CREATED):
            if not appmanifest.is_installed():
                return
            if runner_name == 'winesteam':
                return
            game_info = None
            for game in games:
                if game['installed'] == 0:
                    game_info = game
                else:
                    # Game is already installed, don't do anything
                    return
            if not game_info:
                game_info = {
                    'name': appmanifest.name,
                    'slug': appmanifest.slug,
                }
            if steam in get_services_synced_at_startup():
                game_id = steam.mark_as_installed(appmanifest.steamid,
                                                  runner_name,
                                                  game_info)
                game_ids = [game['id'] for game in self.game_list]
                if game_id not in game_ids:
                    self.add_game_to_view(game_id)
                else:
                    self.view.set_installed(Game(game_id))

    @staticmethod
    def set_dark_theme(is_dark):
        """Enables or disbales dark theme"""
        gtksettings = Gtk.Settings.get_default()
        gtksettings.set_property("gtk-application-prefer-dark-theme", is_dark)

    def get_view(self, view_type):
        """Return the appropriate widget for the current view"""
        if view_type == 'grid':
            return GameGridView(self.game_store)
        return GameListView(self.game_store)

    def connect_signals(self):
        """Connect signals from the view with the main window.

        This must be called each time the view is rebuilt.
        """
        self.connect('delete-event', lambda *x: self.hide_on_delete())
        self.view.connect('game-installed', self.on_game_installed)
        self.view.connect("game-activated", self.on_game_run)
        self.view.connect("game-selected", self.game_selection_changed)
        self.view.connect("remove-game", self.on_remove_game)

    @staticmethod
    def check_update():
        """Verify availability of client update."""
        version_request = http.Request('https://lutris.net/version')
        version_request.get()
        version = version_request.content
        if version:
            latest_version = settings.read_setting('latest_version')
            if version > (latest_version or settings.VERSION):
                dialogs.ClientUpdateDialog()
                # Store latest version seen to avoid showing
                # the dialog more than once.
                settings.write_setting('latest_version', version)

    @staticmethod
    def get_view_type():
        """Return the type of view saved by the user"""
        view_type = settings.read_setting('view_type')
        if view_type in ['grid', 'list']:
            return view_type
        return settings.GAME_VIEW

    def load_icon_type_from_settings(self, view_type):
        """Return the icon style depending on the type of view."""
        if view_type == 'list':
            self.icon_type = settings.read_setting('icon_type_listview')
            default = settings.ICON_TYPE_LISTVIEW
        else:
            self.icon_type = settings.read_setting('icon_type_gridview')
            default = settings.ICON_TYPE_GRIDVIEW
        if self.icon_type not in ("banner_small", "banner", "icon", "icon_small"):
            self.icon_type = default
        return self.icon_type

    def switch_splash_screen(self, force=None):
        """Toggle the state of the splash screen based on the library contents"""
        if not self.splash_box.get_visible() and self.game_list:
            return
        if self.game_list or force is True:
            self.splash_box.hide()
            self.sidebar_paned.show()
            self.games_scrollwindow.show()
        else:
            logger.debug('Showing splash screen')
            self.splash_box.show()
            self.sidebar_paned.hide()
            self.games_scrollwindow.hide()

    def switch_view(self, view_type):
        """Switch between grid view and list view."""
        self.view.destroy()
        self.load_icon_type_from_settings(view_type)
        self.game_store.set_icon_type(self.icon_type)

        self.view = self.get_view(view_type)
        self.view.contextual_menu = self.menu
        self.connect_signals()
        scrollwindow_children = self.games_scrollwindow.get_children()
        if scrollwindow_children:
            child = scrollwindow_children[0]
            child.destroy()
        self.games_scrollwindow.add(self.view)
        self.set_selected_filter(self.selected_runner, self.selected_platform)
        self.set_show_installed_state(self.filter_installed)
        self.view.show_all()

        settings.write_setting('view_type', view_type)

    def sync_library(self):
        """Synchronize games with local stuff and server."""
        def update_gui(result, error):
            if error:
                logger.error("Failed to synchrone library: %s", error)
                return
            if result:
                added_ids, updated_ids = result

                # sqlite limits the number of query parameters to 999, to
                # bypass that limitation, divide the query in chunks
                size = 999
                added_games = chain.from_iterable([
                    pga.get_games_where(id__in=list(added_ids)[page * size:page * size + size])
                    for page in range(math.ceil(len(added_ids) / size))
                ])
                self.game_list += added_games
                self.switch_splash_screen()
                self.view.populate_games(added_games)
                GLib.idle_add(self.update_existing_games, added_ids, updated_ids, True)
            else:
                logger.error("No results returned when syncing the library")

        self.set_status("Syncing library")
        AsyncCall(sync_from_remote, update_gui)

    def open_sync_dialog(self):
        """Opens the service sync dialog"""
        sync_dialog = SyncServiceDialog(parent=self)
        sync_dialog.run()

    def update_existing_games(self, added, updated, first_run=False):
        """???"""
        for game_id in updated.difference(added):
            # XXX this might not work if the game has no 'item' set
            logger.debug("Updating row for ID %s", game_id)
            self.view.update_row(pga.get_game_by_field(game_id, 'id'))

        if first_run:
            logger.info("Setting up view for first run")
            for game_id in added:
                logger.debug("Adding %s", game_id)
                self.add_game_to_view(game_id)
            icons_sync = AsyncCall(self.sync_icons, callback=None)
            self.threads_stoppers.append(icons_sync.stop_request.set)
            self.set_status("")

    def update_runtime(self):
        """Check that the runtime is up to date"""
        self.runtime_updater.update(self.set_status)
        self.threads_stoppers += self.runtime_updater.cancellables

    def sync_icons(self):
        """Download missing icons"""
        game_slugs = [game['slug'] for game in self.game_list]
        if not game_slugs:
            return
        logger.debug("Syncing %d icons", len(game_slugs))
        try:
            GLib.idle_add(
                resources.fetch_icons, game_slugs,
                self.on_image_downloaded
            )
        except TypeError as ex:
            logger.exception("Invalid game list:\n%s\nException: %s", self.game_list, ex)

    def set_status(self, text):
        """Sets the statusbar text"""
        # update row at game exit
        # XXX This is NOT a proper way to do it!!!!!!
        # FIXME This is ugly and will cause issues!@@!
        if text == "Game has quit" and self.gui_needs_update:
            self.view.update_row(pga.get_game_by_field(self.running_game.id, 'id'))

        for child_widget in self.status_box.get_children():
            child_widget.destroy()
        label = Gtk.Label(text)
        label.show()
        self.status_box.add(label)

    def refresh_status(self):
        """Refresh status bar."""
        if self.running_game:
            name = self.running_game.name
            if self.running_game.state == self.running_game.STATE_IDLE:
                self.set_status("Preparing to launch %s" % name)
                self.gui_needs_update = True
            elif self.running_game.state == self.running_game.STATE_STOPPED:
                self.set_status("Game has quit")
                self.gui_needs_update = False
                self.actions['stop-game'].props.enabled = False
            elif self.running_game.state == self.running_game.STATE_RUNNING:
                self.set_status("Playing %s" % name)
                self.actions['stop-game'].props.enabled = True
                self.gui_needs_update = True
        return True

    def on_dark_theme_state_change(self, action, value):
        """Callback for theme switching action"""
        action.set_state(value)
        self.use_dark_theme = value.get_boolean()
        setting_value = 'true' if self.use_dark_theme else 'false'
        settings.write_setting('dark_theme', setting_value)
        self.set_dark_theme(self.use_dark_theme)

    @GtkTemplate.Callback
    def on_connect(self, *_args):
        """Callback when a user connects to his account."""
        login_dialog = dialogs.ClientLoginDialog(self)
        login_dialog.connect('connected', self.on_connect_success)
        return True

    def on_connect_success(self, _dialog, credentials):
        """Callback for user connect success"""
        if isinstance(credentials, str):
            username = credentials
        else:
            username = credentials["username"]
        self.toggle_connection(True, username)
        self.sync_library()
        self.connect_link.set_sensitive(False)
        self.actions['synchronize'].props.enabled = True
        self.actions['register-account'].props.enabled = False

    @GtkTemplate.Callback
    def on_disconnect(self, *_args):
        """Callback from user disconnect"""
        api.disconnect()
        self.toggle_connection(False)
        self.connect_link.show()
        self.actions['synchronize'].props.enabled = False

    def toggle_connection(self, is_connected, username=None):
        """Sets or unset connected state for the current user"""
        self.props.application.set_connect_state(is_connected)
        if is_connected:
            connection_status = username
            logger.info('Connected to lutris.net as %s', connection_status)
        else:
            connection_status = "Not connected"
        self.connection_label.set_text(connection_status)

    @GtkTemplate.Callback
    def on_resize(self, widget, *_args):
        """Size-allocate signal.

        Updates stored window size and maximized state.
        """
        if not widget.get_window():
            return
        self.maximized = widget.is_maximized()
        if not self.maximized:
            self.window_size = widget.get_size()

    @GtkTemplate.Callback
    def on_destroy(self, *_args):
        """Signal for window close."""
        # Stop cancellable running threads
        for stopper in self.threads_stoppers:
            stopper()
        self.steam_watcher = None

        if self.running_game \
           and self.running_game.state != self.running_game.STATE_STOPPED:
            logger.info("%s is still running, stopping it", self.running_game.name)
            self.running_game.stop()

        # Save settings
        width, height = self.window_size
        settings.write_setting('width', width)
        settings.write_setting('height', height)
        settings.write_setting('maximized', self.maximized)

    @GtkTemplate.Callback
    def on_preferences_activate(self, *_args):
        """Callback when preferences is activated."""
        SystemConfigDialog(parent=self)

    def on_show_installed_first_state_change(self, action, value):
        """Callback to handle installed games first toggle"""
        action.set_state(value)
        show_installed_first = value.get_boolean()
        self.set_show_installed_first_state(show_installed_first)

    def set_show_installed_first_state(self, show_installed_first):
        """Shows the installed games first in the view"""
        self.show_installed_first = show_installed_first
        setting_value = 'true' if show_installed_first else 'false'
        settings.write_setting(
            'show_installed_first', setting_value
        )
        self.game_store.sort_view(show_installed_first)
        self.game_store.modelfilter.refilter()

    def on_show_installed_state_change(self, action, value):
        """Callback to handle uninstalled game filter switch"""
        action.set_state(value)
        filter_installed = value.get_boolean()
        self.set_show_installed_state(filter_installed)

    def set_show_installed_state(self, filter_installed):
        """Shows or hide uninstalled games"""
        self.filter_installed = filter_installed
        setting_value = 'true' if filter_installed else 'false'
        settings.write_setting(
            'filter_installed', setting_value
        )
        self.game_store.filter_installed = filter_installed
        self.game_store.modelfilter.refilter()

    @GtkTemplate.Callback
    def on_pga_menuitem_activate(self, *_args):
        """Callback for opening the PGA dialog"""
        dialogs.PgaSourceDialog(parent=self)

    @GtkTemplate.Callback
    def on_search_entry_changed(self, widget):
        """Callback  to handle search entry updates"""
        self.game_store.filter_text = widget.get_text()
        self.game_store.modelfilter.refilter()

    @GtkTemplate.Callback
    def on_about_clicked(self, *_args):
        """Open the about dialog."""
        dialogs.AboutDialog(parent=self)

    def _get_current_game_id(self):
        """Return the id of the current selected game while taking care of the
        double clic bug.
        """
        # Wait two seconds to avoid running a game twice
        if time.time() - self.game_launch_time < 2:
            return None
        self.game_launch_time = time.time()
        return self.view.selected_game

    def on_game_run(self, *_args, game_id=None):
        """Launch a game, or install it if it is not"""
        if not game_id:
            game_id = self._get_current_game_id()
        if not game_id:
            return None
        self.running_game = Game(game_id)
        if self.running_game.is_installed:
            self.running_game.play()
        else:
            game_slug = self.running_game.slug
            logger.warning("%s is not available", game_slug)
            self.running_game = None
            InstallerWindow(game_slug=game_slug,
                            parent=self,
                            application=self.application)

    @GtkTemplate.Callback
    def on_game_stop(self, *_args):
        """Callback to stop a running game."""
        if self.running_game:
            self.running_game.stop()
            self.actions['stop-game'].props.enabled = False

    def on_install_clicked(self, *_args, game_slug=None, installer_file=None, revision=None):
        """Install a game"""
        logger.info("Installing %s%s",
                    game_slug if game_slug else installer_file,
                    " (%s)" % revision if revision else '')

        if not game_slug and not installer_file:
            # Install the currently selected game in the UI
            game_id = self._get_current_game_id()
            game = pga.get_game_by_field(game_id, 'id')
            game_slug = game.get('slug')
        if not game_slug and not installer_file:
            return
        return InstallerWindow(game_slug=game_slug,
                               installer_file=installer_file,
                               revision=revision,
                               parent=self,
                               application=self.application)

    def game_selection_changed(self, _widget):
        """Callback to handle the selection of a game in the view"""
        # Emulate double click to workaround GTK bug #484640
        # https://bugzilla.gnome.org/show_bug.cgi?id=484640
        if isinstance(self.view, GameGridView):
            is_double_click = time.time() - self.game_selection_time < 0.4
            is_same_game = self.view.selected_game == self.last_selected_game
            if is_double_click and is_same_game:
                self.on_game_run()
            self.game_selection_time = time.time()
            self.last_selected_game = self.view.selected_game

        sensitive = True if self.view.selected_game else False
        self.actions['start-game'].props.enabled = sensitive
        self.actions['remove-game'].props.enabled = sensitive

    def on_game_installed(self, view, game_id):
        """Callback to handle newly installed games"""
        if not isinstance(game_id, int):
            raise ValueError("game_id must be an int")
        if not self.view.has_game_id(game_id):
            logger.debug("Adding new installed game to view (%d)", game_id)
            self.add_game_to_view(game_id, is_async=False)

        game = Game(game_id)
        view.set_installed(game)
        self.sidebar_treeview.update()
        GLib.idle_add(resources.fetch_icons,
                      [game.slug], self.on_image_downloaded)

    def on_image_downloaded(self, game_slugs):
        """Callback for handling successful image downloads"""
        logger.debug("Updated images for %d games", len(game_slugs))

        for game_slug in game_slugs:
            games = pga.get_games_where(slug=game_slug)
            for game in games:
                game = Game(game['id'])
                is_installed = game.is_installed
                self.view.update_image(game.id, is_installed)

    def on_add_manually(self, _widget, *_args):
        """Callback that presents the Add game dialog"""
        def on_game_added(game):
            self.view.set_installed(game)
            self.sidebar_treeview.update()

        game = Game(self.view.selected_game)
        AddGameDialog(self,
                      game=game,
                      runner=self.selected_runner,
                      callback=lambda: on_game_added(game))

    @GtkTemplate.Callback
    def on_view_game_log_activate(self, *_args):
        """Callback for opening the log window"""
        if not self.running_game:
            dialogs.ErrorDialog('No game log available', parent=self)
            return
        log_title = u"Log for {}".format(self.running_game)
        log_window = LogWindow(title=log_title, buffer=self.running_game.log_buffer, parent=self)
        log_window.run()
        log_window.destroy()

    @GtkTemplate.Callback
    def on_add_game_button_clicked(self, *_args):
        """Add a new game manually with the AddGameDialog."""
        dialog = AddGameDialog(
            self,
            runner=self.selected_runner,
            callback=lambda: self.add_game_to_view(dialog.game.id)
        )
        return True

    def add_game_to_view(self, game_id, is_async=True):
        """Add a given game to the current view

        Params:
            game_id (str): SQL ID of the game to add
            is_async (bool): Adds the game asynchronously (defaults to True)
        """
        if not game_id:
            raise ValueError("Missing game id")

        def do_add_game():
            self.view.add_game_by_id(game_id)
            self.switch_splash_screen(force=True)
            self.sidebar_treeview.update()
            return False

        if is_async:
            GLib.idle_add(do_add_game)
        else:
            do_add_game()

    @GtkTemplate.Callback
    def on_remove_game(self, *_args):
        """Callback that present the uninstall dialog to the user"""
        selected_game = self.view.selected_game
        UninstallGameDialog(game_id=selected_game,
                            callback=self.remove_game_from_view,
                            parent=self)

    def remove_game_from_view(self, game_id, from_library=False):
        """Remove a game from the view"""
        def do_remove_game():
            self.view.remove_game(game_id)
            self.switch_splash_screen()

        if from_library:
            GLib.idle_add(do_remove_game)
        else:
            self.view.update_image(game_id, is_installed=False)
        self.sidebar_treeview.update()

    def on_browse_files(self, _widget):
        """Callback to open a game folder in the file browser"""
        game = Game(self.view.selected_game)
        path = game.get_browse_dir()
        if path and os.path.exists(path):
            open_uri('file://%s' % path)
        else:
            dialogs.NoticeDialog(
                "Can't open %s \nThe folder doesn't exist." % path
            )

    def on_view_game(self, _widget):
        """Callback to open a game on lutris.net"""
        game = Game(self.view.selected_game)
        open_uri('https://lutris.net/games/%s' % game.slug)

    def on_edit_game_configuration(self, _widget):
        """Edit game preferences"""
        if self.config_menu_first_access:
            self.config_menu_first_access = False
            init_dxvk_versions()
        game = Game(self.view.selected_game)

        def on_dialog_saved():
            game_id = dialog.game.id
            self.view.remove_game(game_id)
            self.view.add_game_by_id(game_id)
            self.view.set_selected_game(game_id)
            self.sidebar_treeview.update()

        if game.is_installed:
            dialog = EditGameConfigDialog(self, game, on_dialog_saved)

    def on_execute_script_clicked(self, _widget):
        """Execute the game's associated script"""
        game = Game(self.view.selected_game)
        ondemand_command = game.runner.system_config.get(
            "ondemand_command")
        if path_exists(ondemand_command):
            LutrisThread([ondemand_command],
                         include_processes=[
                             os.path.basename(ondemand_command)],
                         ).start()
            logger.info("Running %s in the background", ondemand_command)

    def on_viewtype_state_change(self, action, val):
        """Callback to handle view type switch"""
        action.set_state(val)
        view_type = val.get_string()
        if view_type != self.current_view_type:
            self.switch_view(view_type)

    def on_icontype_state_change(self, action, value):
        """Callback to handle icon size change"""
        action.set_state(value)
        self.icon_type = value.get_string()
        if self.icon_type == self.game_store.icon_type:
            return
        if self.current_view_type == 'grid':
            settings.write_setting('icon_type_gridview', self.icon_type)
        elif self.current_view_type == 'list':
            settings.write_setting('icon_type_listview', self.icon_type)
        self.game_store.set_icon_type(self.icon_type)
        self.switch_view(self.get_view_type())

    def create_menu_shortcut(self, *_args):
        """Add the selected game to the system's Games menu."""
        game = Game(self.view.selected_game)
        xdg.create_launcher(game.slug, game.id, game.name, menu=True)

    def create_desktop_shortcut(self, *_args):
        """Create a desktop launcher for the selected game."""
        game = Game(self.view.selected_game)
        xdg.create_launcher(game.slug, game.id, game.name, desktop=True)

    def remove_menu_shortcut(self, *_args):
        """Remove an XDG menu shortcut"""
        game = Game(self.view.selected_game)
        xdg.remove_launcher(game.slug, game.id, menu=True)

    def remove_desktop_shortcut(self, *_args):
        """Remove a .desktop shortcut"""
        game = Game(self.view.selected_game)
        xdg.remove_launcher(game.slug, game.id, desktop=True)

    def on_sidebar_state_change(self, action, value):
        """Callback to handle siderbar toggle"""
        action.set_state(value)
        self.sidebar_visible = value.get_boolean()
        setting = 'true' if self.sidebar_visible else 'false'
        settings.write_setting('sidebar_visible', setting)
        self.show_sidebar()

    def on_tray_icon_toggle(self, action, value):
        """Callback for handling tray icon toggle"""
        action.set_state(value)
        settings.write_setting('show_tray_icon', value)
        self.application.set_tray_icon(value)

    def show_sidebar(self):
        """Displays the sidebar"""
        width = 180 if self.sidebar_visible else 0
        self.sidebar_paned.set_position(width)

    def on_sidebar_changed(self, widget):
        """Callback to handle selected runner/platforms updates in sidebar"""
        filer_type, slug = widget.get_selected_filter()
        selected_runner = None
        selected_platform = None
        if not slug:
            pass
        elif filer_type == 'platforms':
            selected_platform = slug
        elif filer_type == 'runners':
            selected_runner = slug
        self.set_selected_filter(selected_runner, selected_platform)

    def set_selected_filter(self, runner, platform):
        """Filter the view to a given runner and platform"""
        self.selected_runner = runner
        self.selected_platform = platform
        self.game_store.filter_runner = self.selected_runner
        self.game_store.filter_platform = self.selected_platform
        self.game_store.modelfilter.refilter()<|MERGE_RESOLUTION|>--- conflicted
+++ resolved
@@ -170,10 +170,8 @@
         self.steam_watcher = SteamWatcher(steamapps_paths, self.on_steam_game_changed)
 
         self.gui_needs_update = True
-<<<<<<< HEAD
-=======
         self.config_menu_first_access = True
->>>>>>> 886e128a
+
  
     def _init_actions(self):
         Action = namedtuple('Action', ('callback', 'type', 'enabled', 'default', 'accel'))
