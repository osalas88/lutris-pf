--- conflicted
+++ resolved
@@ -1,9 +1,3 @@
-# -*- coding:Utf-8 -*-
-<<<<<<< HEAD
-from gi.repository import GObject, Gtk
-from lutris import runners, settings
-=======
-
 from gi.repository import Gtk, GObject, Gdk
 
 from lutris import runners
@@ -11,7 +5,6 @@
 from lutris.util.system import open_uri
 from lutris.gui.widgets.utils import get_runner_icon
 from lutris.gui.dialogs import ErrorDialog
->>>>>>> 5033bcfc
 from lutris.gui.config_dialogs import RunnerConfigDialog
 from lutris.gui.dialogs import ErrorDialog
 from lutris.gui.runnerinstalldialog import RunnerInstallDialog
@@ -60,17 +53,11 @@
         # Header buttons
         buttons_box = Gtk.Box(spacing=6)
 
-<<<<<<< HEAD
-        refresh_button = Gtk.Button.new_from_icon_name('view-refresh-symbolic', Gtk.IconSize.BUTTON)
-        refresh_button.props.tooltip_text = 'Refresh runners'
-        refresh_button.connect('clicked', self.on_refresh_clicked)
-        buttons_box.add(refresh_button)
-=======
-        self.refresh_button = Gtk.Button("Refresh")
+        self.refresh_button = Gtk.Button.new_from_icon_name('view-refresh-symbolic', Gtk.IconSize.BUTTON)
+        self.refresh_button.props.tooltip_text = 'Refresh runners'
         self.refresh_button.show()
         self.refresh_button.connect('clicked', self.on_refresh_clicked)
-        buttons_box.pack_start(self.refresh_button, False, False, 10)
->>>>>>> 5033bcfc
+        buttons_box.add(self.refresh_button)
 
         open_runner_button = Gtk.Button.new_from_icon_name('folder-symbolic', Gtk.IconSize.BUTTON)
         open_runner_button.props.tooltip_text = 'Open Runners Folder'
