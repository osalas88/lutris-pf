"""Base module for runners"""
import os

from gi.repository import Gtk

from lutris import pga, settings, runtime
from lutris.config import LutrisConfig
from lutris.gui import dialogs
from lutris.command import MonitoredCommand
from lutris.util.extract import extract_archive, ExtractFailure
from lutris.util.log import logger
from lutris.util import system
from lutris.util.http import Request
from lutris.runners import RunnerInstallationError


class Runner:
    """Generic runner (base class for other runners)."""

    multiple_versions = False
    platforms = []
    runnable_alone = False
    game_options = []
    runner_options = []
    system_options_override = []
    context_menu_entries = []
    depends_on = None
    runner_executable = None

    def __init__(self, config=None):
        """Initialize runner."""
        self.arch = system.LINUX_SYSTEM.arch
        self.config = config
        self.game_data = {}
        if config:
            self.game_data = pga.get_game_by_field(
                self.config.game_config_id, "configpath"
            )

    def __lt__(self, other):
        return self.name < other.name

    @property
    def description(self):
        """Return the class' docstring as the description."""
        return self.__doc__

    @description.setter
    def description(self, value):
        """Leave the ability to override the docstring."""
        self.__doc__ = value

    @property
    def name(self):
        return self.__class__.__name__

    @property
    def default_config(self):
        return LutrisConfig(runner_slug=self.name)

    @property
    def game_config(self):
        """Return the cascaded game config as a dict."""
        return self.config.game_config if self.config else {}

    @property
    def runner_config(self):
        """Return the cascaded runner config as a dict."""
        if self.config:
            return self.config.runner_config
        return self.default_config.runner_config

    @property
    def system_config(self):
        """Return the cascaded system config as a dict."""
        if self.config:
            return self.config.system_config
        return self.default_config.system_config

    @property
    def default_path(self):
        """Return the default path where games are installed."""
        return self.system_config.get("game_path")

    @property
    def browse_dir(self):
        """Return the path to open with the Browse Files action."""
        for key in self.game_config:
            if key in ["exe", "main_file", "rom", "disk", "iso"]:
                path = os.path.dirname(self.game_config.get(key) or "")
                if not os.path.isabs(path):
                    path = os.path.join(self.game_path, path)
                return path

        if self.game_data.get("directory"):
            return self.game_data.get("directory")

    @property
    def game_path(self):
        """Return the directory where the game is installed."""
        if self.game_data.get("directory"):
            return self.game_data.get("directory")

    @property
    def working_dir(self):
        """Return the working directory to use when running the game."""
        return self.game_path or os.path.expanduser("~/")

    @property
    def discord_rpc_enabled(self):
        if self.game_data.get("discord_rpc_enabled"):
            return self.game_data.get("discord_rpc_enabled")

    @property
    def discord_show_runner(self):
        if self.game_data.get("discord_show_runner"):
            return self.game_data.get("discord_show_runner")

    @property
    def discord_custom_game_name(self):
        if self.game_data.get("discord_custom_game_name"):
            return self.game_data.get("discord_custom_game_name")

    @property
    def discord_custom_runner_name(self):
        if self.game_data.get("discord_custom_runner_name"):
            return self.game_data.get("discord_custom_runner_name")

    @property
    def discord_client_id(self):
        if self.game_data.get("discord_client_id"):
            return self.game_data.get("discord_client_id")

    def get_platform(self):
        return self.platforms[0]

    def get_runner_options(self):
        runner_options = self.runner_options[:]
        if self.runner_executable:
            runner_options.append(
                {
                    "option": "runner_executable",
                    "type": "file",
                    "label": "Custom executable for the runner",
                    "advanced": True,
                }
            )
        return runner_options

    def get_executable(self):
        if "runner_executable" in self.runner_config:
            runner_executable = self.runner_config["runner_executable"]
            if os.path.isfile(runner_executable):
                return runner_executable
        if not self.runner_executable:
            raise ValueError("runner_executable not set for {}".format(self.name))
        return os.path.join(settings.RUNNER_DIR, self.runner_executable)

    def get_env(self, os_env=False):
        """Return environment variables used for a game."""
        env = {}
        if os_env:
            env.update(os.environ.copy())

        system_env = self.system_config.get("env") or {}
        env.update(system_env)

        if self.system_config.get("dri_prime"):
            env["DRI_PRIME"] = "1"

        runtime_ld_library_path = None

        if self.use_runtime():
            runtime_env = self.get_runtime_env()
            if "STEAM_RUNTIME" in runtime_env and "STEAM_RUNTIME" not in env:
                env["STEAM_RUNTIME"] = runtime_env["STEAM_RUNTIME"]
            if "LD_LIBRARY_PATH" in runtime_env:
                runtime_ld_library_path = runtime_env["LD_LIBRARY_PATH"]

        if runtime_ld_library_path:
            ld_library_path = env.get("LD_LIBRARY_PATH")
            if not ld_library_path:
                ld_library_path = "$LD_LIBRARY_PATH"
            env["LD_LIBRARY_PATH"] = ":".join(
                [runtime_ld_library_path, ld_library_path]
            )

        return env

    def get_runtime_env(self):
        """Return runtime environment variables.

        This method may be overridden in runner classes.
        (Notably for Lutris wine builds)

        Returns:
            dict

        """
        return runtime.get_env(
            prefer_system_libs=self.system_config.get("prefer_system_libs", True)
        )

    def play(self):
        """Dummy method, must be implemented by derived runners."""
        raise NotImplementedError("Implement the play method in your runner")

    def get_run_data(self):
        """Return dict with command (exe & args list) and env vars (dict).

        Reimplement in derived runner if need be."""
        return {
            "command": [self.get_executable()],
            "env": self.get_env()
        }

    def run(self, *args):
        """Run the runner alone."""
        if not self.runnable_alone:
            return
        if not self.is_installed():
            if not self.install_dialog():
                logger.info("Runner install cancelled")
                return

        command_data = self.get_run_data()
        command = command_data.get("command")
        env = (command_data.get("env") or {}).copy()

        if hasattr(self, "prelaunch"):
            self.prelaunch()

        command_runner = MonitoredCommand(command, runner=self, env=env)
        command_runner.start()

    def use_runtime(self):
        if runtime.RUNTIME_DISABLED:
            logger.info("Runtime disabled by environment")
            return False
        if self.system_config.get("disable_runtime"):
            logger.info("Runtime disabled by system configuration")
            return False
        return True

    def install_dialog(self):
        """Ask the user if she wants to install the runner.

        Return success of runner installation.
        """
        dialog = dialogs.QuestionDialog(
            {
                "question": (
                    "The required runner is not installed.\n"
                    "Do you wish to install it now?"
                ),
                "title": "Required runner unavailable",
            }
        )
        if Gtk.ResponseType.YES == dialog.result:

            from lutris.gui.dialogs.runners import simple_downloader
            if hasattr(self, "get_version"):
                self.install(downloader=simple_downloader,
                             version=self.get_version(use_default=False))
            else:
                self.install(downloader=simple_downloader)
            return self.is_installed()
        return False

    def is_installed(self):
        """Return whether the runner is installed"""
        return system.path_exists(self.get_executable())

    def get_runner_info(self):
        request = Request("{}/api/runners/{}".format(settings.SITE_URL, self.name))
        return request.get().json

    def get_runner_version(self, version=None):
        logger.info(
            "Getting runner information for %s%s",
            self.name,
            "(version: %s)" % version if version else "",
        )
        runner_info = self.get_runner_info()
        if not runner_info:
            logger.error("Failed to get runner information")
            return

        versions = runner_info.get("versions") or []
        arch = self.arch
        if version:
            if version.endswith("-i386") or version.endswith("-x86_64"):
                version, arch = version.rsplit("-", 1)
            versions = [v for v in versions if v["version"] == version]
        versions_for_arch = [v for v in versions if v["architecture"] == arch]
        if len(versions_for_arch) == 1:
            return versions_for_arch[0]

        if len(versions_for_arch) > 1:
            default_version = [v for v in versions_for_arch if v["default"] is True]
            if default_version:
                return default_version[0]
        elif len(versions) == 1 and system.LINUX_SYSTEM.is_64_bit:
            return versions[0]
        elif len(versions) > 1 and system.LINUX_SYSTEM.is_64_bit:
            default_version = [v for v in versions if v["default"] is True]
            if default_version:
                return default_version[0]
        # If we didn't find a proper version yet, return the first available.
        if len(versions_for_arch) >= 1:
            return versions_for_arch[0]

    def install(self, version=None, downloader=None, callback=None):
        """Install runner using package management systems."""
        logger.debug(
            "Installing %s (version=%s, downloader=%s, callback=%s)",
            self.name,
            version,
            downloader,
            callback,
        )
        runner = self.get_runner_version(version)
        if not runner:
            raise RunnerInstallationError(
                "{} is not available for the {} architecture".format(
                    self.name, self.arch
                )
            )
        if not downloader:
            raise RuntimeError("Missing mandatory downloader for runner %s" % self)
        opts = {
            "downloader": downloader,
            "callback": callback
        }
        if "wine" in self.name:
            opts["merge_single"] = True
            opts["dest"] = os.path.join(
                settings.RUNNER_DIR,
                self.name,
                "{}-{}".format(runner["version"], runner["architecture"])
            )

        if self.name == "libretro" and version:
            opts["merge_single"] = False
            opts["dest"] = os.path.join(settings.RUNNER_DIR, "retroarch/cores")
        self.download_and_extract(runner["url"], **opts)

    def download_and_extract(self, url, dest=None, **opts):
        downloader = opts["downloader"]
        merge_single = opts.get("merge_single", False)
        callback = opts.get("callback")
        tarball_filename = os.path.basename(url)
        runner_archive = os.path.join(settings.CACHE_DIR, tarball_filename)
        if not dest:
            dest = settings.RUNNER_DIR
        downloader(url, runner_archive, self.extract, {
            "archive": runner_archive,
            "dest": dest,
            "merge_single": merge_single,
            "callback": callback,
        })

    def extract(self, archive=None, dest=None, merge_single=None, callback=None):
        if not system.path_exists(archive):
            raise RunnerInstallationError("Failed to extract {}".format(archive))
        try:
            extract_archive(archive, dest, merge_single=merge_single)
        except ExtractFailure as ex:
            logger.error("Failed to extract the archive %s file may be corrupt", archive)
            raise RunnerInstallationError("Failed to extract {}: {}".format(archive, ex))
        os.remove(archive)

        if self.name == "wine":
            logger.debug("Clearing wine version cache")
            from lutris.util.wine.wine import get_wine_versions
            get_wine_versions.cache_clear()

        if callback:
            callback()

    @staticmethod
    def remove_game_data(game_path=None):
        system.remove_folder(game_path)

    def can_uninstall(self):
        runner_path = os.path.join(settings.RUNNER_DIR, self.name)
        return os.path.isdir(runner_path)

    def uninstall(self):
        runner_path = os.path.join(settings.RUNNER_DIR, self.name)
        if os.path.isdir(runner_path):
<<<<<<< HEAD
            system.remove_folder(runner_path)

    def inject_common_game_options(self):
        """Dynamically add all the common game options to all runner classes"""
        for item in self.common_game_options:
            if item not in self.game_options:
                self.game_options.append(item)

    def find_option(self, options_group, option_name):
        """Retrieve an option dict if it exists in the group"""
        if options_group not in ['game_options', 'runner_options']:
            return None
        output = None
        for item in getattr(self, options_group):
            if item["option"] == option_name:
                output = item
                break
        return output
=======
            system.remove_folder(runner_path)
>>>>>>> fd77f044
<|MERGE_RESOLUTION|>--- conflicted
+++ resolved
@@ -389,14 +389,7 @@
     def uninstall(self):
         runner_path = os.path.join(settings.RUNNER_DIR, self.name)
         if os.path.isdir(runner_path):
-<<<<<<< HEAD
             system.remove_folder(runner_path)
-
-    def inject_common_game_options(self):
-        """Dynamically add all the common game options to all runner classes"""
-        for item in self.common_game_options:
-            if item not in self.game_options:
-                self.game_options.append(item)
 
     def find_option(self, options_group, option_name):
         """Retrieve an option dict if it exists in the group"""
@@ -407,7 +400,4 @@
             if item["option"] == option_name:
                 output = item
                 break
-        return output
-=======
-            system.remove_folder(runner_path)
->>>>>>> fd77f044
+        return output